--- conflicted
+++ resolved
@@ -3,11 +3,7 @@
 
 app = create_app(
     text_to_topic_q_text_enabled=False,
-<<<<<<< HEAD
-    third_parties_enabled=False)
-=======
     third_parties_enabled=True)
->>>>>>> 2f6f7de7
 app.config['APPLICATION_ROOT'] = '/'
 
 if __name__ == '__main__':
