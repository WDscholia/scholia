--- conflicted
+++ resolved
@@ -20,16 +20,11 @@
 import re
 from os import write
 
-from dateutil.parser import parse as parse_datetime
-
 import requests
 
-<<<<<<< HEAD
+from feedparser import parse as parse_api
+
 USER_AGENT = "Scholia"
-=======
-from feedparser import parse as parse_api
-
->>>>>>> 764ffd87
 
 ARXIV_URL = "https://export.arxiv.org/"
 
@@ -71,64 +66,25 @@
 
     """
     arxiv = arxiv.strip()
-<<<<<<< HEAD
-    url = ARXIV_URL + "/abs/" + arxiv
-    headers = {"User-agent": USER_AGENT}
-    response = requests.get(url, headers=headers)
-    tree = etree.HTML(response.content)
-
-    submissions = tree.xpath('//div[@class="submission-history"]/text()')
-    submissions = [
-        submission for submission in submissions if len(submission.strip()) > 0
-    ]
-    datetime_as_string = submissions[-1][5:30]
-    isodatetime = parse_datetime(datetime_as_string).isoformat()
-
-    subjects = tree.xpath(
-        '//td[@class="tablecell subjects"]/span/text()'
-        "|"
-        '//td[@class="tablecell subjects"]/text()'
-    )
-    arxiv_classifications = [
-        match for subject in subjects for match in re.findall(r"\((.*?)\)", subject)
-    ]
+
+    url = ARXIV_URL + "api/query?id_list=" + arxiv
+    response = requests.get(url)
+
+    feed = parse_api(response.content)
+    entry = feed.entries[0]
 
     metadata = {
         "arxiv": arxiv,
-        "authornames": tree.xpath('//div[@class="authors"]/a/text()'),
+        "authornames": [author.name for author in entry.authors],
         "full_text_url": "https://arxiv.org/pdf/" + arxiv + ".pdf",
-        "publication_date": isodatetime[:10],
-        "title": re.sub(r"\s+", " ", tree.xpath("//h1/text()")[-1].strip()),
-        "arxiv_classifications": arxiv_classifications,
-    }
-
-    # Optional DOI
-    doi = tree.xpath('//td[@class="tablecell doi"]/a/text()')
-    if not doi:
-        doi = tree.xpath('//td[@class="tablecell msc_classes"]/a/text()')
-    if doi:
-        metadata["doi"] = doi[0]
-=======
-
-    url = ARXIV_URL + "api/query?id_list=" + arxiv
-    response = requests.get(url)
-
-    feed = parse_api(response.content)
-    entry = feed.entries[0]
-
-    metadata = {
-        'arxiv': arxiv,
-        'authornames': [author.name for author in entry.authors],
-        'full_text_url': 'https://arxiv.org/pdf/' + arxiv + '.pdf',
-        'publication_date': entry.published[:10],
-        'title': entry.title,
-        'arxiv_classifications': [tag.term for tag in entry.tags],
+        "publication_date": entry.published[:10],
+        "title": entry.title,
+        "arxiv_classifications": [tag.term for tag in entry.tags],
     }
 
     # Optional DOI
     if "arxiv_doi" in entry:
-        metadata['doi'] = entry.arxiv_doi
->>>>>>> 764ffd87
+        metadata["doi"] = entry.arxiv_doi
 
     return metadata
 
