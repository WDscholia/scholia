{% extends "bootstrap-base.html" %}

{% macro sparql_to_table_post(panel, options={}) -%}
// {{ panel }} table
sparqlToDataTablePost(`# tool: scholia
{% include aspect + '_' + panel + '.sparql' %}
`,
"#{{ panel }}-table", "{{ aspect }}_{{ panel }}.sparql",
options={{ options | tojson }});
{%- endmacro %}

{% macro sparql_to_table(panel, options={}) -%}
// {{ panel }} table
sparqlToDataTable2(`# tool: scholia
{% include aspect + '_' + panel + '.sparql' %}
`,
"#{{ panel }}-table", "{{ aspect }}_{{ panel }}.sparql",
options={{ options | tojson }});
{%- endmacro %}

{% macro sparql_to_iframe(panel) -%}
// {{ panel }} iframe
sparqlToIframe(`# tool: scholia
{% include aspect + '_' + panel + '.sparql' %}`,
"#{{ panel }}-iframe", "{{ aspect }}_{{ panel }}.sparql");
{%- endmacro %}


{% block head %}
{{super()}}

<meta name="robots" content="index, nofollow">

<link rel="canonical" href="{{ 'https://scholia.toolforge.org' + request.path }}">

<link rel="stylesheet" type="text/css" href="{{ url_for('static', filename='css/bootstrap.min.css') }}">
<link rel="stylesheet" type="text/css" href="{{ url_for('static', filename='jquery.dataTables.min.css') }}">
<link rel="stylesheet" type="text/css" href="{{ url_for('static', filename='css/scholia.css') }}">
{% include "favicon.html" %}

{% endblock %}

{% block title %}Scholia{% endblock %}

{% block scripts %}
{{super()}}

<script type="text/javascript" src="{{ url_for('static', filename='jquery.dataTables.min.js') }}"></script>
<script type="text/javascript" src="{{ url_for('static', filename='scholia.js') }}"></script>
<link href="{{ url_for('static', filename='widgets/select2/css/select2.min.css') }}" rel="stylesheet" />
<script type="text/javascript" src="{{ url_for('static', filename='widgets/select2/js/select2.min.js')}}"></script>

<script type="text/javascript">
  {% if q %}
    var url = 'https://www.wikidata.org/w/api.php?action=wbgetentities&ids=' +
	       '{{ q }}' + 
	       '&format=json&callback=?';
     
    $.getJSON(url, function (data) {
	 var item = data.entities["{{ q }}"];
	 if ('en' in item.labels) {
	     $("#h1").text(item.labels.en.value);
	 }
	 $("#h1").append(' (<a href="https://www.wikidata.org/wiki/{{ q }}">{{ q }}</a>)');

    if ("{{ q2 }}" != "") {

		var url2 = 'https://www.wikidata.org/w/api.php?action=wbgetentities&ids=' +
				   '{{ q2 }}' +
				   '&format=json&callback=?';
		$.getJSON(url2, function (data) {
			 var item = data.entities["{{ q2 }}"];
			 if ('en' in item.labels) {
				 $("#h1").append(' - '+item.labels.en.value);
			 }
			 $("#h1").append(' (<a href="https://www.wikidata.org/wiki/{{ q2 }}">{{ q2 }}</a>)');
		});
	}
	 
	 var detailsList = Array();
	 try {
	     var orcid = item.claims.P496[0].mainsnak.datavalue.value;
	     detailsList.push( '<a href="https://orcid.org/"><img alt="' +
			       'ORCID logo" src="{{ url_for('static', filename='images/orcid_16x16.gif') }}"' +
			       'width="16" height="16" hspace="4" /></a> <a href="https://orcid.org/' +
			       encodeURI( orcid ) + '">https://orcid.org/' + escapeHTML( orcid ) + '</a>');
	 }
	 catch(e) {}

	 try {
	     var mastodonAccount = item.claims.P4033[0].mainsnak.datavalue.value;
	     var mastodonComponents = mastodonAccount.split("@");
	     if (mastodonComponents.length == 2) {
		 detailsList.push( '<img alt="Twitter t icon" src="' +
				   'https://upload.wikimedia.org/wikipedia/commons/4/48/Mastodon_Logotype_%28Simple%29.svg' +
				   '" width="16" height="16" hspace="4" /> <a href="https://' + mastodonComponents[1] + '/@' +
				   encodeURI( mastodonComponents[0] ) + '">@' + escapeHTML( mastodonComponents[0] ) + '</a> ');
	     }
	 }
	 catch(e) { }

	 try {
	     var twitterAccount = item.claims.P2002[0].mainsnak.datavalue.value;
	     detailsList.push( '<img alt="Twitter t icon" src="' +
			       'https://upload.wikimedia.org/wikipedia/commons/8/8b/Twitter_logo_initial.svg' +
			       '" width="16" height="16" hspace="4" /> <a href="https://twitter.com/' +
			       encodeURI( twitterAccount ) + '">@' + escapeHTML( twitterAccount ) + '</a> ');
	 }
	 catch(e) { }

	 try {
	     var rorID = item.claims.P6782[0].mainsnak.datavalue.value;
	     detailsList.push( 'ROR <a href="https://ror.org/' + encodeURI( rorID ) + '">' + rorID + '</a> ');
	 }
	 catch(e) { }

	 try {
	     var hashtag = item.claims.P2572[0].mainsnak.datavalue.value;
	     detailsList.push( '<a href="https://hashtags-hub.toolforge.org/' +
			       encodeURI( hashtag ) + '">#' + escapeHTML( hashtag ) + '</a> ');
	 }
	 catch(e) {}

	 try {
	     var doi = item.claims.P356[0].mainsnak.datavalue.value;
	     $("head").append( '<meta name="citation_doi" content="' + doi + '"/>' );
	 }
	 catch(e) {}

	 try {
	     $( '#details' ).append( detailsList.join( " | " ) );
	 }
	 catch(e) {}
	 
	 /* BioSchemas annotation */
	 if (item.claims.P31 &&
	     ((item.claims.P31[0].mainsnak.datavalue.value.id == 'Q5'))) {
	   try { /* Person */
	       bioschemasAnnotation = {
	          "@context" : "https://schema.org",
	          "@type" : "Person" ,
	          "http://purl.org/dc/terms/conformsTo": { "@type": "CreativeWork", "@id": "https://bioschemas.org/profiles/Person/0.2-DRAFT-2019_07_19/" },
	          "description" : "A person" ,
	          "identifier" : "{{ q }}" ,
	          "mainEntityOfPage" : "http://www.wikidata.org/entity/{{ q }}"
	       }
	       if ('en' in item.labels) {
	         bioschemasAnnotation.name = item.labels.en.value;
	       }
	       $( '#bioschemas' ).append( JSON.stringify(bioschemasAnnotation) );
	    } catch(e) {}
	 } else if (item.claims.P31 &&
	     ((item.claims.P31[0].mainsnak.datavalue.value.id == 'Q47461491') ||
	      (item.claims.P31[0].mainsnak.datavalue.value.id == 'Q967847'))) {
	   try { /* ChemicalSubstance */
	       bioschemasAnnotation = {
	          "@context" : "https://schema.org",
	          "@type" : "ChemicalSubstance" ,
	          "http://purl.org/dc/terms/conformsTo": { "@type": "CreativeWork", "@id": "https://bioschemas.org/profiles/ChemicalSubstance/0.4-RELEASE/" },
	          "identifier" : "{{ q }}" ,
	          "url" : "http://www.wikidata.org/entity/{{ q }}"
	       }
	       if ('en' in item.labels) {
	         bioschemasAnnotation.name = item.labels.en.value;
	       }
	       $( '#bioschemas' ).append( JSON.stringify(bioschemasAnnotation) );
	    } catch(e) {}
	 } else if (item.claims.P225) {
             try { /* Taxon */
		 var taxonName = item.claims.P225[0].mainsnak.datavalue.value;
		 bioschemasAnnotation = {
	             "@context" : "https://schema.org",
	             "@type" : "Taxon" ,
	             "http://purl.org/dc/terms/conformsTo": { "@type": "CreativeWork", "@id": "https://bioschemas.org/profiles/Taxon/0.6-RELEASE/" },
	             "name" : taxonName ,
	             "url" : "http://www.wikidata.org/entity/{{ q }}"
		 }
		 if (item.claims.P105) {
	             var taxonRank = item.claims.P105[0].mainsnak.datavalue.value.id;
	             bioschemasAnnotation.taxonRank = "http://www.wikidata.org/entity/" + taxonRank ;
		 }
		 if (item.claims.P171) {
	             var parent = item.claims.P171[0].mainsnak.datavalue.value.id;
	             bioschemasAnnotation.parentTaxon = "http://www.wikidata.org/entity/" + parent ;
		 }
		 $( '#bioschemas' ).append( JSON.stringify(bioschemasAnnotation) );
		 // console.log(JSON.stringify(bioschemasAnnotation, "", 2))
	     } catch(e) {}
	 } else if (item.claims.P235) {
	     try { /* Chemical Compound */
		 var inchiKey = item.claims.P235[0].mainsnak.datavalue.value;
		 bioschemasAnnotation = {
	             "@context" : "https://schema.org",
	             "@type" : "MolecularEntity" ,
	             "http://purl.org/dc/terms/conformsTo": { "@type": "CreativeWork", "@id": "https://bioschemas.org/profiles/MolecularEntity/0.5-RELEASE/" },
	             "identifier" : "{{ q }}" ,
	             "inChIKey" : inchiKey ,
	             "url" : "http://www.wikidata.org/entity/{{ q }}"
		 }
		 if ('en' in item.labels) {
	         bioschemasAnnotation.name = item.labels.en.value;
         }
		 if (item.claims.P234 && item.claims.P234[0].mainsnak.datavalue) {
	             var inchi = item.claims.P234[0].mainsnak.datavalue.value;
	             bioschemasAnnotation.inChI = inchi ;
		 }
		 if (item.claims.P274 && item.claims.P274[0].mainsnak.datavalue) {
	             var chemformula = item.claims.P274[0].mainsnak.datavalue.value;
	             bioschemasAnnotation.molecularFormula = chemformula ;
		 }
		 if (item.claims.P2017 && item.claims.P2017[0].mainsnak.datavalue) {
	             var smiles = item.claims.P2017[0].mainsnak.datavalue.value;
	             bioschemasAnnotation.molecularFormula = smiles.replace("\"", "\'\'") ;
		 } else if (item.claims.P233 && item.claims.P233[0].mainsnak.datavalue) {
	             var smiles = item.claims.P233[0].mainsnak.datavalue.value;
	             bioschemasAnnotation.smiles = smiles.replace("\"", "\'\'") ;
		 }
		 $( '#bioschemas' ).append( JSON.stringify(bioschemasAnnotation) );
	     } catch(e) { console.log("Exception: " + e)
	     }
	 } else if (item.claims.P352) { // UniProt ID
	     try { /* Protein */
		 var uniprot = item.claims.P352[0].mainsnak.datavalue.value;
		 bioschemasAnnotation = {
	             "@context" : "https://schema.org",
	             "@type" : "Protein" ,
	             "http://purl.org/dc/terms/conformsTo": { "@type": "CreativeWork", "@id": "https://bioschemas.org/profiles/Protein/0.11-RELEASE/" },
	             "identifier" : "{{ q }}" ,
	             "url" : "http://www.wikidata.org/entity/{{ q }}" ,
	             "sameAs": "https://www.uniprot.org/uniprot/" + uniprot
		 }
		 if ('en' in item.labels) {
	       bioschemasAnnotation.name = item.labels.en.value;
         }
		 $( '#bioschemas' ).append( JSON.stringify(bioschemasAnnotation) );
	     } catch(e) { console.log("Exception: " + e)
	     }
	 } else if (item.claims.P351 || item.claims.P594) { // NCBI Gene or Ensembl
	     try { /* Gene */
		 bioschemasAnnotation = {
	             "@context" : "https://schema.org",
	             "@type" : "Gene" ,
	             "http://purl.org/dc/terms/conformsTo": { "@type": "CreativeWork", "@id": "https://bioschemas.org/profiles/Gene/0.7-RELEASE/" },
	             "identifier" : "{{ q }}" ,
	             "url" : "http://www.wikidata.org/entity/{{ q }}"
		 }
		 if ('en' in item.labels) {
	       bioschemasAnnotation.name = item.labels.en.value;
         }
		 counter = 0
		 bioschemasAnnotation.sameAs = []
		 if (item.claims.P351 && item.claims.P351[0].mainsnak.datavalue) {
	             var ncbi = item.claims.P351[0].mainsnak.datavalue.value;
	             bioschemasAnnotation.sameAs[counter] = "https://www.ncbi.nlm.nih.gov/gene/" + ncbi;
	             counter++
		 }
		 if (item.claims.P594 && item.claims.P594[0].mainsnak.datavalue) {
	             var ensembl = item.claims.P594[0].mainsnak.datavalue.value;
	             bioschemasAnnotation.sameAs[counter] = "http://identifiers.org/ensembl/" + ensembl;
		 }
		 $( '#bioschemas' ).append( JSON.stringify(bioschemasAnnotation) );
	     } catch(e) { console.log("Exception: " + e)
	     }
	 }
	 
	 /* English Wikipedia */
	 if ('enwiki' in item.sitelinks) {
	     var title = item.sitelinks.enwiki.title;
	     var wikipediaApiUrl = 'https://en.wikipedia.org/w/api.php?' +
				   'action=query&prop=extracts&exsentences=3&exlimit=1&exintro=1&' + 
				   'explaintext=1&callback=?&format=json&titles=' +
				   encodeURIComponent(title);
	     var wikipediaUrl = 'https://en.wikipedia.org/wiki/' + encodeURIComponent(title)
	     
	     $.getJSON(wikipediaApiUrl, function(data) {
		 var pages = data.query.pages;
		 var text = pages[Object.keys(pages)[0]].extract + " ... "
		 var html = "(from the <a href=\"" + wikipediaUrl + "\">English Wikipedia</a>)";
		 $("#intro").text(text).append(html);
	     }).fail(function(d, textStatus, error) {
		 console.error("getJSON failed, status: " + textStatus + ", error: "+error)
	     });
	 }

	 
	 /* English Wikiversity */
	 if ('enwikiversity' in item.sitelinks) {
	     var enwikiversityTitle = item.sitelinks.enwikiversity.title;
	     var wikiversityApiUrl = 'https://en.wikiversity.org/w/api.php?' +
				     'action=query&prop=extracts&exsentences=3&exlimit=1&exintro=1&' + 
				     'explaintext=1&callback=?&format=json&titles=' +
				     encodeURIComponent(enwikiversityTitle);
	     var wikiversityUrl = 'https://en.wikiversity.org/wiki/' + encodeURIComponent(enwikiversityTitle)

	     $.getJSON(wikiversityApiUrl, function(data) {
		 var pages = data.query.pages;
		 var text = pages[Object.keys(pages)[0]].extract; 
		 if (text) {
		     var html = "... (from the <a href=\"" + wikiversityUrl + "\">English Wikiversity</a>)";
		 }
		 else {
		     var html = "Read on the <a href=\"" + wikiversityUrl + "\">English Wikiversity</a>";
		 }
		 $("#wikiversity-extract").text(text).append(html);
	     }).fail(function(d, textStatus, error) {
		 console.error("getJSON failed, status: " + textStatus + ", error: "+error)
	     });
	 }

     });
<<<<<<< HEAD
=======

	{% if q2 %}
			
		var url2 = 'https://www.wikidata.org/w/api.php?action=wbgetentities&ids=' +
				   '{{ q2 }}' + 
				   '&format=json&callback=?';
		$.getJSON(url2, function (data) {
			 var item = data.entities["{{ q2 }}"];
			 if ('en' in item.labels) {
				 $("#h1").append(' - '+item.labels.en.value);
			 }
			 $("#h1").append(' (<a href="https://www.wikidata.org/wiki/{{ q2 }}">{{ q2 }}</a>)');	
		});
	{% endif %}
>>>>>>> bbe01043
	
     // this query opens the Wikidata item as a different aspect
     var endpointUrl = 'https://query.wikidata.org/sparql';
     var query = `
    SELECT DISTINCT ?aspect 
    WHERE {
    { [] wdt:P50 wd:{{ q }} . BIND("author" AS ?aspect) }
    UNION 
    { [] wdt:P166 wd:{{ q }} . BIND("award" AS ?aspect) }
    UNION 
    { [] wdt:P17 wd:{{ q }} . BIND("country" AS ?aspect) }
    UNION
    { [] wdt:P972 wd:{{ q }} . BIND("catalogue" AS ?aspect) }
    UNION
    { wd:{{ q }} wdt:P159? / wdt:P625 [] . BIND("location" AS ?aspect) } 
    UNION 
    { [] wdt:P1416 | wdt:P108 wd:{{ q }} . BIND("organization" AS ?aspect) }
    UNION 
    { [] wdt:P123 wd:{{ q }} . BIND("publisher" AS ?aspect) }
    UNION 
    { [] wdt:P872 wd:{{ q }} . BIND("printer" AS ?aspect) }
    UNION 
    { [] wdt:P179 wd:{{ q }} . BIND("series" AS ?aspect) }
    UNION 
    { [] wdt:P859 wd:{{ q }} . BIND("sponsor" AS ?aspect) }
    UNION
    { [] wdt:P921 wd:{{ q }} . BIND("topic" AS ?aspect) }
    UNION
    { [] wdt:P4510 wd:{{ q }} . BIND("use" AS ?aspect) } 
    UNION
    { [] wdt:P1433 wd:{{ q }} . BIND("venue" AS ?aspect) } 
    UNION
    { wd:{{ q }} wdt:P235 [] . BIND("chemical" AS ?aspect) }
    UNION
    { wd:{{ q }} ^wdt:P31/wdt:P235 [] . BIND("chemical-class" AS ?aspect) }
    UNION
    { wd:{{ q }} wdt:P644 [] . BIND("gene" AS ?aspect) }
    UNION
    { wd:{{ q }} wdt:P50 | wdt:P2093 [] . BIND("work" AS ?aspect) }
    }
    `;
     settings = {
	 headers: { Accept: 'application/sparql-results+json' },
	 data: { query: query }
     };
     
     $.ajax( endpointUrl, settings ).then( function ( data ) {
	 data.results.bindings.forEach(function(entry) {
	     var aspect = entry.aspect.value;
	     $( '#aspect-chooser' ).append(
		 `<a role="button"
		     class="btn btn-outline-dark btn-sm"
                     href="{{ url_for('app.index') }}` + aspect + '/' + '{{ q }}' + '">' + aspect + '</a> ' );
	 });
     } );

     // this query opens a subpage for the Wikidata item, e.g. as cito subpage
     var endpointUrl = 'https://query.wikidata.org/sparql';
     var query = `
    SELECT DISTINCT ?aspectsubpage
    WHERE {
    { [] pq:P3712 / wdt:P31 wd:Q96471816 ; ps:P2860 / wdt:P1433 wd:{{ q }} . BIND("venue-cito" AS ?aspectsubpage) }
    UNION
    { [] pq:P3712 / wdt:P31 wd:Q96471816 ; ps:P2860 wd:{{ q }} . BIND("work-cito" AS ?aspectsubpage) }
    }
    `;
     settings = {
	 headers: { Accept: 'application/sparql-results+json' },
	 data: { query: query }
     };

     $.ajax( endpointUrl, settings ).then( function ( data ) {
	 data.results.bindings.forEach(function(entry) {
	     var props = entry.aspectsubpage.value.split("-");
	     var aspect = props[0];
	     var subpage = props[1];
	     $( '#aspect-chooser' ).append(
		 `<a role="button"
		     class="btn btn-outline-dark btn-sm"
                     href="{{ url_for('app.index') }}` + aspect + '/' + '{{ q }}' + '/' + subpage + '">' + subpage + '</a> ' );
	 });
     } );


     /* Wembedder */
     var wembedderUrl = "https://wembedder.toolforge.org/api/most-similar/{{ q }}";
     $.ajax({
	 url: wembedderUrl,
	 success: function (data) {
	     var html = `<hr><span data-toogle="tooltip" title="Related items from Wembedder knowledge graph embedding.">Related:</span> `; 
	     $( '#wembedder' ).append(html);

	     // Make list with results
	     data.most_similar.forEach(function(entry, idx, array) {
		 var listed_q = entry.item;
		 var language = 'en';

		 if (idx !== 0) {
		     $( '#wembedder' ).append( ' &middot; ');
		 }

		 var html = '<a href="../' + listed_q + '"><span id="wembedder-result-' + listed_q + '">' + listed_q + '</span></a> '
		 $( '#wembedder' ).append( html );

		 // Convert Q identifier to labels
                 $.getJSON("https://www.wikidata.org/w/api.php?callback=?", {
                     action: "wbgetentities",
                     ids: listed_q,
                     language: language,
                     uselang: language,
                     format: "json",
                     strictlanguage: true,
                 }, function (data) {
                     if (listed_q in data.entities) {
                         label = entityToLabel(data.entities[listed_q],
                                               language=language);
                         $('#wembedder-result-' + listed_q).empty();
                         $('#wembedder-result-' + listed_q).text(label);
                     }
		 });
	     });
	     $( '#wembedder' ).append( '<hr>' );
	 }
     });
  {% endif %}

 $(document).ready(function () {
     let search_text = ""
     $('#searchterm').select2({
         allowClear: true,
         {% if request.path.endswith("search") %}
         placeholder: "Scientist, paper, topic, DOI, etc.",
         {% else %}
         placeholder: "Search...",
         {% endif %}
         ajax: {
             url: "https://www.wikidata.org/w/api.php?callback=?",
             dataType: 'jsonp',
             data: function (params) {
                 search_text = params.term
                 var query = {
                     search: params.term,
                     action: "wbsearchentities",
                     language: "en",
                     uselang: "en",
                     format: "json",
                     strictlanguage: true
                 }
                 return query
             },
             processResults: function (data) {
                 var results = [{id: -1, text: "Advanced search"}];
                 $.each(data.search, function (index, item) {
                     results.push({
                         id: "{{ url_for('app.index') }}" + item.title,
                         text: item.label + " - " + item.description
                     });
                 });

                 return {
                     "results": results
                 };
             }
         }
     });

     $("#searchterm").on("select2:select", function (e) {
         const search_id = e.params.data.id
         if (search_id === -1) {
             if(search_text === undefined) search_text = ""
             window.location.href = "/search?q=" + search_text;
         } else {
             window.location.href = e.params.data.id;
         }
     });


     {% block in_ready %}{% endblock %}
     
 });


</script>

{% endblock %}

{% block navbar %}
<div class="navbar navbar-static-top">
    <ul class="nav nav-pills">
	<li role="presentation"><a href="{{ url_for('app.index') }}"><img src="{{ url_for('static', filename='images/scholia_wordmark.svg') }}" width="112px" height="24px" alt="Scholia"></a></li>
	<li role="presentation"><a href="{{ url_for('app.show_author_index') }}">Author</a></li>
	<li role="presentation">
	    <div class="dropdown">
		<button class="btn btn-link dropdown-toggle" 
			type="button" data-toggle="dropdown">Work
		    <span class="caret"></span></button>
		<ul class="dropdown-menu">
		    <li role="presentation"><a href="{{ url_for('app.show_work_empty') }}">Work</a></li>
		    <li role="presentation"><a href="{{ url_for('app.show_venue_empty') }}">Venue</a></li>
		    <li role="presentation"><a href="{{ url_for('app.show_series_empty') }}">Series</a></li>
                    <li role="presentation"><a href="{{ url_for('app.show_catalogue_empty') }}">Catalogue</a></li>
		    <li role="presentation"><a href="{{ url_for('app.show_publisher_empty') }}">Publisher</a></li>
		    <li role="presentation"><a href="{{ url_for('app.show_printer_index') }}">Printer</a></li>
		</ul>
	    </div>
	</li>
	<li role="presentation">
	    <div class="dropdown">
		<button class="btn btn-link dropdown-toggle" 
			type="button" data-toggle="dropdown">Organization
		    <span class="caret"></span></button>
		<ul class="dropdown-menu">
		    <li role="presentation"><a href="{{ url_for('app.show_organization_empty') }}">Organization</a></li>
		    <li role="presentation"><a href="{{ url_for('app.show_publisher_empty') }}">Publisher</a></li>
		    <li role="presentation"><a href="{{ url_for('app.show_printer_index') }}">Printer</a></li>
		    <li role="presentation"><a href="{{ url_for('app.show_sponsor_empty') }}">Sponsor</a></li>
		</ul>
	    </div>
	</li>
	<li role="presentation">
	    <div class="dropdown">
		<button class="btn btn-link dropdown-toggle" 
			type="button" data-toggle="dropdown">Location
		    <span class="caret"></span></button>
		<ul class="dropdown-menu">
		    <li role="presentation"><a href="{{ url_for('app.show_location_empty') }}">Location</a></li>
		    <li role="presentation"><a href="{{ url_for('app.show_country_empty') }}">Country</a></li>
		</ul>
	    </div>
	</li>
	<li role="presentation">
	    <div class="dropdown">
		<button class="btn btn-link dropdown-toggle" 
			type="button" data-toggle="dropdown">Event
		    <span class="caret"></span></button>
		<ul class="dropdown-menu">
		    <li role="presentation"><a href="{{ url_for('app.show_event_empty') }}">Event</a></li>
		    <li role="presentation"><a href="{{ url_for('app.show_event_series_empty') }}">Event series</a></li>
		</ul>
	    </div>
	</li>
	<li role="presentation">
	    <div class="dropdown">
		<button class="btn btn-link dropdown-toggle" 
			type="button" data-toggle="dropdown">Project
		    <span class="caret"></span></button>
		<ul class="dropdown-menu">
		    <li role="presentation"><a href="{{ url_for('app.show_clinical_trial_index') }}">Clinical trial</a></li>
		    <li role="presentation"><a href="{{ url_for('app.show_project_empty') }}">Project</a></li>
		</ul>
	    </div>
	</li>
	<li role="presentation"><a href="{{ url_for('app.show_award_empty') }}">Award</a></li>
	<li role="presentation">
	    <div class="dropdown">
		<button class="btn btn-link dropdown-toggle" 
			type="button" data-toggle="dropdown">Topic
		    <span class="caret"></span></button>
		<ul class="dropdown-menu">
		    <li role="presentation"><a href="{{ url_for('app.show_topic_empty') }}">General</a></li>
		    <li role="presentation"><a href="{{ url_for('app.show_disease_empty') }}">Disease</a></li>
		    <li role="presentation"><a href="{{ url_for('app.show_taxon_empty') }}">Taxon</a></li>
		    <li role="presentation"><a href="{{ url_for('app.show_gene_empty') }}">Gene</a></li>
		    <li role="presentation"><a href="{{ url_for('app.show_protein_empty') }}">Protein</a></li>
		    <li role="presentation"><a href="{{ url_for('app.show_pathway_empty') }}">Pathway</a></li>
		    <li role="presentation"><a href="{{ url_for('app.show_chemical_index') }}">Chemical</a></li>
		    <li role="presentation"><a href="{{ url_for('app.show_chemical_element_empty') }}">Chemical element</a></li>
		    <li role="presentation"><a href="{{ url_for('app.show_chemical_class_empty') }}">Chemical class</a></li>
		    <li role="presentation"><a href="{{ url_for('app.show_lexeme_empty') }}">Lexeme</a></li>
		    <li role="presentation"><a href="{{ url_for('app.show_use_empty') }}">Use</a></li>
		</ul>
	    </div>
	</li>
	<li role="presentation">
	    <div class="dropdown">
		<button class="btn btn-link dropdown-toggle" 
			type="button" data-toggle="dropdown">Tools
		    <span class="caret"></span></button>
		<ul class="dropdown-menu">
		    <li role="presentation"><a href="{{ url_for('app.show_arxiv_to_quickstatements') }}">Arxiv to Quickstatements</a></li>
		    <li role="presentation"><a href="{{ url_for('app.show_q_to_bibliography_templates') }}">Q to Bibliography templates</a></li>
		    <li role="presentation"><a href="{{ url_for('app.show_text_to_topics') }}">Text to topics</a></li>
		</ul>
	    </div>
	</li>

	<li role="presentation">
	    <div class="dropdown">
		<button class="btn btn-link dropdown-toggle" 
			type="button" data-toggle="dropdown">Help
		    <span class="caret"></span></button>
		<ul class="dropdown-menu">
		    <li role="presentation"><a href="{{ url_for('app.show_about') }}">About</a></li>
		    <li role="presentation"><a href="{{ url_for('app.index_statistics') }}">Statistics</a></li>
		    <li role="presentation"><a href="{{ url_for('app.show_faq') }}">FAQ</a></li>
		</ul>
	    </div>
	</li>
    
    </ul>
    {% block nav_search %}
    <div class='nav nav-search'>
	    <div class="input-group">
        <input type="text" id="searchterm"/>
        </div>
    </div>
    {% endblock %}
</div>
{% endblock %}

{% block content %}
<div class="content">
<div class="container">
    <span id="aspect-chooser"></span>
</div>
<div class="container">
    {% block page_content %}{% endblock %}
</div>
</div>
<div class="container footer">
    <hr>
    Data from <a href="https://www.wikidata.org">Wikidata</a> and
    <a href="https://en.wikipedia.org">English Wikipedia</a>
    |
    Code from
    <a href="https://github.com/WDscholia/scholia">GitHub repository</a>
    |
    Hosted on   <a href="https://toolforge.org/">Wikimedia Toolforge</a>,
    a <a href="https://wikimediafoundation.org">Wikimedia Foundation</a> service
    |
    License for content: CC0 for data, CC-BY-SA for text and media
    |
    Report technical problems at Scholia's
    <a href="https://github.com/WDscholia/scholia/issues">Issues</a> GitHub page.
    |
    Follow us on <a href="https://twitter.com/wdscholia">Twitter</a>.
    <hr>
  </div>
{% endblock %}

<script type="text/javascript">
    
</script><|MERGE_RESOLUTION|>--- conflicted
+++ resolved
@@ -51,7 +51,7 @@
 <script type="text/javascript" src="{{ url_for('static', filename='widgets/select2/js/select2.min.js')}}"></script>
 
 <script type="text/javascript">
-  {% if q %}
+    {% if q %}
     var url = 'https://www.wikidata.org/w/api.php?action=wbgetentities&ids=' +
 	       '{{ q }}' + 
 	       '&format=json&callback=?';
@@ -63,20 +63,20 @@
 	 }
 	 $("#h1").append(' (<a href="https://www.wikidata.org/wiki/{{ q }}">{{ q }}</a>)');
 
-    if ("{{ q2 }}" != "") {
-
-		var url2 = 'https://www.wikidata.org/w/api.php?action=wbgetentities&ids=' +
-				   '{{ q2 }}' +
-				   '&format=json&callback=?';
-		$.getJSON(url2, function (data) {
-			 var item = data.entities["{{ q2 }}"];
-			 if ('en' in item.labels) {
-				 $("#h1").append(' - '+item.labels.en.value);
-			 }
-			 $("#h1").append(' (<a href="https://www.wikidata.org/wiki/{{ q2 }}">{{ q2 }}</a>)');
-		});
-	}
-	 
+    {% if q2 %}
+
+    var url2 = 'https://www.wikidata.org/w/api.php?action=wbgetentities&ids=' +
+               '{{ q2 }}' +
+               '&format=json&callback=?';
+    $.getJSON(url2, function (data) {
+         var item = data.entities["{{ q2 }}"];
+         if ('en' in item.labels) {
+             $("#h1").append(' - '+item.labels.en.value);
+         }
+         $("#h1").append(' (<a href="https://www.wikidata.org/wiki/{{ q2 }}">{{ q2 }}</a>)');
+    });
+    {% endif %}
+
 	 var detailsList = Array();
 	 try {
 	     var orcid = item.claims.P496[0].mainsnak.datavalue.value;
@@ -308,23 +308,20 @@
 	 }
 
      });
-<<<<<<< HEAD
-=======
 
 	{% if q2 %}
-			
+
 		var url2 = 'https://www.wikidata.org/w/api.php?action=wbgetentities&ids=' +
-				   '{{ q2 }}' + 
+				   '{{ q2 }}' +
 				   '&format=json&callback=?';
 		$.getJSON(url2, function (data) {
 			 var item = data.entities["{{ q2 }}"];
 			 if ('en' in item.labels) {
 				 $("#h1").append(' - '+item.labels.en.value);
 			 }
-			 $("#h1").append(' (<a href="https://www.wikidata.org/wiki/{{ q2 }}">{{ q2 }}</a>)');	
+			 $("#h1").append(' (<a href="https://www.wikidata.org/wiki/{{ q2 }}">{{ q2 }}</a>)');
 		});
 	{% endif %}
->>>>>>> bbe01043
 	
      // this query opens the Wikidata item as a different aspect
      var endpointUrl = 'https://query.wikidata.org/sparql';
