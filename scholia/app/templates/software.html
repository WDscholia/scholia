{% extends "base.html" %}

{% set aspect = "software" %}

{% block in_ready %}

<<<<<<< HEAD
    {{ sparql_to_table('recent-works') }}
    {{ sparql_to_table('coused') }}
    {{ sparql_to_iframe('topics') }}
    {{ sparql_to_iframe('authors') }}
=======
{{ sparql_to_table('recent-works') }}
{{ sparql_to_table('coused') }}
{{ sparql_to_iframe('topics') }}
{{ sparql_to_iframe('authors') }}
{{ sparql_to_iframe('software-dependencies') }}
>>>>>>> 39e34d2a

{% endblock in_ready %}

{% block page_content %}
    <h1 id="h1">Software</h1>

    <div id="intro"></div>

    <h2 id="recent-works-header">Recent work using the software</h2>

    <table class="table table-hover" id="recent-works-table"></table>

    <h2 id="coused-header">Co-used</h2>

    <table class="table table-hover" id="coused-table"></table>

    <h2 id="topics-header">Topics of works using the software</h2>

    <div class="embed-responsive embed-responsive-4by3">
        <iframe class="embed-responsive-item" id="topics-iframe"></iframe>
    </div>

    <h2 id="authors-header">Authors of works using the software</h2>

    <div class="embed-responsive embed-responsive-4by3">
        <iframe class="embed-responsive-item" id="authors-iframe"></iframe>
    </div>

<<<<<<< HEAD
{% endblock page_content %}
=======
<div class="embed-responsive embed-responsive-4by3">
  <iframe class="embed-responsive-item" id="authors-iframe"></iframe>
</div>


<h2 id="software-dependencies-header">Software dependencies</h2>

<div class="embed-responsive embed-responsive-4by3">
  <iframe class="embed-responsive-item" id="software-dependencies-iframe"></iframe>
</div>



{% endblock %}
    
>>>>>>> 39e34d2a
<|MERGE_RESOLUTION|>--- conflicted
+++ resolved
@@ -4,20 +4,13 @@
 
 {% block in_ready %}
 
-<<<<<<< HEAD
     {{ sparql_to_table('recent-works') }}
     {{ sparql_to_table('coused') }}
     {{ sparql_to_iframe('topics') }}
     {{ sparql_to_iframe('authors') }}
-=======
-{{ sparql_to_table('recent-works') }}
-{{ sparql_to_table('coused') }}
-{{ sparql_to_iframe('topics') }}
-{{ sparql_to_iframe('authors') }}
-{{ sparql_to_iframe('software-dependencies') }}
->>>>>>> 39e34d2a
+    {{ sparql_to_iframe('software-dependencies') }}
 
-{% endblock in_ready %}
+{% endblock %}
 
 {% block page_content %}
     <h1 id="h1">Software</h1>
@@ -44,22 +37,14 @@
         <iframe class="embed-responsive-item" id="authors-iframe"></iframe>
     </div>
 
-<<<<<<< HEAD
-{% endblock page_content %}
-=======
-<div class="embed-responsive embed-responsive-4by3">
-  <iframe class="embed-responsive-item" id="authors-iframe"></iframe>
-</div>
 
+    <h2 id="software-dependencies-header">Software dependencies</h2>
 
-<h2 id="software-dependencies-header">Software dependencies</h2>
-
-<div class="embed-responsive embed-responsive-4by3">
-  <iframe class="embed-responsive-item" id="software-dependencies-iframe"></iframe>
-</div>
+    <div class="embed-responsive embed-responsive-4by3">
+        <iframe class="embed-responsive-item" id="software-dependencies-iframe"></iframe>
+    </div>
 
 
 
 {% endblock %}
-    
->>>>>>> 39e34d2a
+    