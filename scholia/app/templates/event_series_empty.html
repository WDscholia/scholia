{% extends "base.html" %}

{% set aspect = "event_series" %}
<<<<<<< HEAD

=======
{% block title %}Event series - Scholia{% endblock %}
 
>>>>>>> 764ffd87
{% block in_ready %}

    {{ sparql_to_table('list',
     options={
       "linkPrefixes":{
         "event": "../event/"
       }
     }
   ) }}

{% endblock in_ready %}

{% block page_content %}

    <h1 id="list">Event series</h1>

    <table class="table table-hover" id="list-table"></table>

    <h2>Examples</h2>

    <dl>
        <dt><a href="Q1961016">NeurIPS/NIPS</a></dt>
        <dd>
            Neural Information Processing Systems (NeurIPS, formerly NIPS) is a
            neural computation and <a href="../topic/Q2539">machine learning</a>
            conference series usually taking place in December.
        </dd>

        <dt><a href="Q17012957">ESWC</a></dt>
        <dd>
            ESWC, at one point called European Semantic Web Conference, later Extended Semantic Web
            Conference, is a scientific conference series usually taking
            place at the Mediterranean coast in a European country during the summer.
            The topic of the conference is, as the name suggests,
            <a href="../topic/Q54837">Semantic Web</a>.
        </dd>

        <dt><a href="Q3570023">WWW</a></dt>
        <dd>
            The Web Conference, formerly called International World Wide Web Conference,
            abbreviated as WWW (sometimes pronounced dub-dub-dub)
            is a conferences series about the <a href="../topic/Q466">web</a>.
        </dd>

        <dt><a href="Q47501052">ICCS</a></dt>
        <dd>
            International Conference on Chemical Structures (ICCS).
        </dd>
    </dl>

{% endblock page_content %}<|MERGE_RESOLUTION|>--- conflicted
+++ resolved
@@ -1,12 +1,9 @@
 {% extends "base.html" %}
 
 {% set aspect = "event_series" %}
-<<<<<<< HEAD
 
-=======
 {% block title %}Event series - Scholia{% endblock %}
- 
->>>>>>> 764ffd87
+
 {% block in_ready %}
 
     {{ sparql_to_table('list',
