{% extends "base.html" %}

{% set aspect = "clinical-trial" %}

{% block in_ready %}

    {{ sparql_to_table('data') }}
    {{ sparql_to_table('related-trials') }}

{% endblock in_ready %}

{% block page_content %}

<<<<<<< HEAD
    <h1 id="clinical-trial-header">Clinical trial</h1>
=======
<h1 id="h1">Clinical trial</h1>

<div id="intro"></div>

<h2 id="data-header">Data</h2>
>>>>>>> 764ffd87

    <div id="intro"></div>

    <h2 id="data-header">Data</h2>

    <table class="table table-hover" id="data-table"></table>

    <h2 id="related-trials-header">Related trials</h2>

    <table class="table table-hover" id="related-trials-table"></table>

{% endblock page_content %}<|MERGE_RESOLUTION|>--- conflicted
+++ resolved
@@ -11,15 +11,7 @@
 
 {% block page_content %}
 
-<<<<<<< HEAD
-    <h1 id="clinical-trial-header">Clinical trial</h1>
-=======
-<h1 id="h1">Clinical trial</h1>
-
-<div id="intro"></div>
-
-<h2 id="data-header">Data</h2>
->>>>>>> 764ffd87
+    <h1 id="h1">Clinical trial</h1>
 
     <div id="intro"></div>
 
