--- conflicted
+++ resolved
@@ -80,7 +80,6 @@
 
 .nav-search {
     max-width: 250px;
-<<<<<<< HEAD
 }
 
 .nav-search #searchresult {
@@ -113,10 +112,4 @@
     padding-right: 5px;
     margin-left: -27px;
     top: 0.5rem;
-}
-
-h3 {
-    font-size: 1.65rem;
-=======
->>>>>>> 6cc82d2f
 }