--- conflicted
+++ resolved
@@ -99,7 +99,6 @@
 
 .table-of-contents {
     margin: 1rem;
-<<<<<<< HEAD
     display: flex;
     justify-content: space-between;
 }
@@ -188,11 +187,9 @@
         min-height: 30%;
         min-width: 100%;
     }
-=======
 }
 
 .dataTables_scrollHeadInner,
 table.dataTable {
     min-width: 100%;
->>>>>>> 8e71c429
 }