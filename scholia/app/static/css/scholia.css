.external {
    background-position: center right;
    background-repeat: no-repeat;
    background-image: linear-gradient(transparent, transparent), url(data:image/svg+xml,%3C%3Fxml%20version%3D%221.0%22%20encoding%3D%22UTF-8%22%20standalone%3D%22no%22%3F%3E%3Csvg%20xmlns%3D%22http%3A%2F%2Fwww.w3.org%2F2000%2Fsvg%22%20width%3D%2212%22%20height%3D%2212%22%3E%3Cpath%20fill%3D%22%23fff%22%20stroke%3D%22%2306c%22%20d%3D%22M1.5%204.518h5.982V10.5H1.5z%22%2F%3E%3Cpath%20d%3D%22M5.765%201H11v5.39L9.427%207.937l-1.31-1.31L5.393%209.35l-2.69-2.688%202.81-2.808L4.2%202.544z%22%20fill%3D%22%2306f%22%2F%3E%3Cpath%20d%3D%22M9.995%202.004l.022%204.885L8.2%205.07%205.32%207.95%204.09%206.723l2.882-2.88-1.85-1.852z%22%20fill%3D%22%23fff%22%2F%3E%3C%2Fsvg%3E);
}

body {
    min-height: 100vh;
    display: flex;
    flex-direction: column;
}

.navbar,
.footer {
    flex-shrink: 0;
}

.content {
    flex-grow: 1;
}

.search-results li {
    padding-bottom: 0.6em;
    margin-bottom: 0.6em;
    list-style: none;
    border-bottom: #E5E5E5 1px solid;
}

.search-results ul {
    padding-left: 0em;
    margin-left: 0em;
}

caption {
    display: table-caption;
    caption-side: bottom;
    text-align: left;
}

dd {
    margin: 0 0 1em 2em;
}

h2 {
    margin-top: 0.7em;
}

h3 {
    font-size: 1.65rem;
}

.dropdown-menu li {
    margin: 0.5em;
}

.dropdown-menu {
    box-shadow: 2px 2px;
}

.navbar {
    height: 4rem;
    flex-wrap: nowrap;
    justify-content: flex-start;
}

.nav {
    align-items: center;
    flex-wrap: wrap;
    margin: 0 0.5rem;
}

.nav li {
    margin-right: 1em;
}

.nav button {
    margin-left: -1em;
    margin-right: -0.5em;
}

.nav-search {
    max-width: 250px;
<<<<<<< HEAD
}

.nav-search #searchresult {
    height: 0;
    width: 100%;
    z-index: 1;
}

.nav-search #searchresult div {
    background: white;
    width: 100%;
}

.table-of-contents {
    margin: 1rem;
}

h3 {
    font-size: 1.65rem;
=======
>>>>>>> 6cc82d2f
}<|MERGE_RESOLUTION|>--- conflicted
+++ resolved
@@ -80,26 +80,8 @@
 
 .nav-search {
     max-width: 250px;
-<<<<<<< HEAD
-}
-
-.nav-search #searchresult {
-    height: 0;
-    width: 100%;
-    z-index: 1;
-}
-
-.nav-search #searchresult div {
-    background: white;
-    width: 100%;
 }
 
 .table-of-contents {
     margin: 1rem;
-}
-
-h3 {
-    font-size: 1.65rem;
-=======
->>>>>>> 6cc82d2f
 }