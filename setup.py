import os
<<<<<<< HEAD
=======
from setuptools import setup, find_packages
import versioneer
>>>>>>> 764ffd87

import versioneer
from setuptools import setup

filename = os.path.join(os.path.dirname(__file__), "requirements.txt")
requirements = open(filename).read().splitlines()

setup(
    name="scholia",
    author="Finn Aarup Nielsen",
    author_email="faan@dtu.dk",
    cmdclass=versioneer.get_cmdclass(),
<<<<<<< HEAD
    description="Scholia - Wikidata-based scholarly profiles",
    license="GPL",
    keywords="wikidata",
    url="https://github.com/WDscholia/scholia",
    packages=["scholia"],
    package_data={},
=======
    description='Scholia - Wikidata-based scholarly profiles',
    license='GPL',
    keywords='wikidata',
    url='https://github.com/WDscholia/scholia',
    packages=find_packages(),
    package_data={
        "scholia": [
            "data/*",
            "app/templates/*",
            "app/static/*",
            "app/static/css/*",
            "app/static/favicon/*",
            "app/static/fonts/*",
            "app/static/images/*",
            "app/static/js/*",
            "app/static/widgets/select2/css/*",
            "app/static/widgets/select2/js/*"
        ]
    },
>>>>>>> 764ffd87
    install_requires=requirements,
    long_description="",
    classifiers=[
        "Programming Language :: Python :: 2.7",
        "Programming Language :: Python :: 3.5",
    ],
    tests_require=["pytest", "flake8"],
    version=versioneer.get_version(),
)<|MERGE_RESOLUTION|>--- conflicted
+++ resolved
@@ -1,12 +1,7 @@
 import os
-<<<<<<< HEAD
-=======
-from setuptools import setup, find_packages
-import versioneer
->>>>>>> 764ffd87
 
 import versioneer
-from setuptools import setup
+from setuptools import find_packages, setup
 
 filename = os.path.join(os.path.dirname(__file__), "requirements.txt")
 requirements = open(filename).read().splitlines()
@@ -16,18 +11,10 @@
     author="Finn Aarup Nielsen",
     author_email="faan@dtu.dk",
     cmdclass=versioneer.get_cmdclass(),
-<<<<<<< HEAD
     description="Scholia - Wikidata-based scholarly profiles",
     license="GPL",
     keywords="wikidata",
     url="https://github.com/WDscholia/scholia",
-    packages=["scholia"],
-    package_data={},
-=======
-    description='Scholia - Wikidata-based scholarly profiles',
-    license='GPL',
-    keywords='wikidata',
-    url='https://github.com/WDscholia/scholia',
     packages=find_packages(),
     package_data={
         "scholia": [
@@ -40,10 +27,9 @@
             "app/static/images/*",
             "app/static/js/*",
             "app/static/widgets/select2/css/*",
-            "app/static/widgets/select2/js/*"
+            "app/static/widgets/select2/js/*",
         ]
     },
->>>>>>> 764ffd87
     install_requires=requirements,
     long_description="",
     classifiers=[
